//CL//

// IMPORTANT NOTE: pyopencl uses the length of the first argument
// to determine the global work size

<%def name="preamble()" cached="True">
</%def>


<%def name="fill_pids_args(data_t)" cached="True">
    ${data_t}* x, ${data_t}* y, ${data_t}* z, ${data_t} cell_size,
    ${data_t}3 min, unsigned long* keys, unsigned int* pids
</%def>

<%def name="fill_pids_src(data_t)" cached="True">
    unsigned long c_x, c_y, c_z;
    FIND_CELL_ID(
        x[i] - min.x,
        y[i] - min.y,
        z[i] - min.z,
        cell_size, c_x, c_y, c_z
        );
    unsigned long key;
    key = interleave(c_x, c_y, c_z);
    keys[i] = key;
    pids[i] = i;
</%def>


<%def name="fill_unique_cids_args(data_t)" cached="True">
    unsigned long* keys, unsigned int* cids, unsigned int* curr_cid
</%def>

<%def name="fill_unique_cids_src(data_t)" cached="True">
    cids[i] = (i != 0 && keys[i] != keys[i-1]) ? atomic_inc(&curr_cid[0]) : 0;
</%def>


<%def name="map_cid_to_idx_args(data_t)" cached="True">
    ${data_t}* x, ${data_t}* y, ${data_t}* z, int num_particles,
    ${data_t} cell_size, ${data_t}3 min, unsigned int* pids,
    unsigned long* keys, unsigned int* cids, int* cid_to_idx
</%def>

<%def name="map_cid_to_idx_src(data_t)" cached="True">
    unsigned int cid = cids[i];

    if(i != 0 && cid == 0)
        PYOPENCL_ELWISE_CONTINUE;

    unsigned int j;
    int idx;
    unsigned long key;
    int nbr_boxes_length;
    ${data_t}3 c;

    unsigned int pid = pids[i];

    FIND_CELL_ID(
        x[pid] - min.x,
        y[pid] - min.y,
        z[pid] - min.z,
        cell_size, c.x, c.y, c.z
        );

    unsigned long* nbr_boxes[27];

    nbr_boxes_length = neighbor_boxes(c.x, c.y, c.z, nbr_boxes);

    #pragma unroll
    for(j=0; j<nbr_boxes_length; j++)
    {
        key = nbr_boxes[j];
        idx = find_idx(keys, num_particles, key);
        cid_to_idx[27*cid + j] = idx;
    }
</%def>


<%def name="fill_cids_args(data_t)" cached="True">
    unsigned long* keys, unsigned int* cids, unsigned int num_particles
</%def>

<%def name="fill_cids_src(data_t)" cached="True">
    unsigned int cid = cids[i];
    if(cid == 0)
        PYOPENCL_ELWISE_CONTINUE;
    unsigned int j = i + 1;
    while(j < num_particles && cids[j] == 0)
    {
        cids[j] = cid;
        j++;
    }
</%def>

<%def name="map_dst_to_src_args(data_t)" cached="True">
    unsigned int* dst_to_src, unsigned int* cids_dst, int* cid_to_idx_dst,
    unsigned long* keys_dst, unsigned long* keys_src, unsigned int* cids_src,
    unsigned int num_particles_src, int* max_cid_src
</%def>

<%def name="map_dst_to_src_src(data_t)" cached="True">
    int idx = cid_to_idx_dst[27*i];
    unsigned long key = keys_dst[idx];
    int idx_src = find_idx(keys_src, num_particles_src, key);
    dst_to_src[i] = (idx_src == -1) ? atomic_inc(&max_cid_src[0]) : cids_src[idx_src];
</%def>

<%def name="fill_overflow_map_args(data_t)" cached="True">
    unsigned int* dst_to_src, int* cid_to_idx_dst, ${data_t}* x,
    ${data_t}* y, ${data_t}* z, int num_particles_src,
    ${data_t} cell_size, ${data_t}3 min, unsigned long* keys_src,
    unsigned int* pids_dst, int* overflow_cid_to_idx,
    unsigned int max_cid_src
</%def>

<%def name="fill_overflow_map_src(data_t)" cached="True">
    unsigned int cid = dst_to_src[i];
    // i is the cid in dst

    if(cid < max_cid_src)
        PYOPENCL_ELWISE_CONTINUE;

    int idx = cid_to_idx_dst[27*i];

    unsigned int j;
    unsigned long key;
    int nbr_boxes_length;
    ${data_t}3 c;

    unsigned int pid = pids_dst[idx];

    FIND_CELL_ID(
        x[pid] - min.x,
        y[pid] - min.y,
        z[pid] - min.z,
        cell_size, c.x, c.y, c.z
        );

    unsigned long* nbr_boxes[27];

    nbr_boxes_length = neighbor_boxes(c.x, c.y, c.z, nbr_boxes);

    unsigned int start_idx = cid - max_cid_src;

    #pragma unroll
    for(j=0; j<nbr_boxes_length; j++)
    {
        key = nbr_boxes[j];
        idx = find_idx(keys_src, num_particles_src, key);
        overflow_cid_to_idx[27*start_idx + j] = idx;
    }
</%def>

<%def name="z_order_nbrs_prep(data_t, sorted, dst_src)", cached="False">
     unsigned int qid;

    % if sorted:
        qid = i;
    % else:
        qid = pids_dst[i];
    % endif

    ${data_t}4 q = (${data_t}4)(d_x[qid], d_y[qid], d_z[qid], d_h[qid]);

    int3 c;

    FIND_CELL_ID(
        q.x - min.x,
        q.y - min.y,
        q.z - min.z,
        cell_size, c.x, c.y, c.z
        );

    int idx;
    unsigned int j;
    ${data_t} dist;
    ${data_t} h_i = radius_scale2*q.w*q.w;
    ${data_t} h_j;

    unsigned long key;
    unsigned int pid;


    unsigned int cid = cids[i];
    __global int* nbr_boxes = cid_to_idx;
    unsigned int start_id_nbr_boxes;


    % if dst_src:
        cid = dst_to_src[cid];
        start_id_nbr_boxes = 27*cid;
        if(cid >= max_cid_src)
        {
            start_id_nbr_boxes = 27*(cid - max_cid_src);
            nbr_boxes = overflow_cid_to_idx;
        }
    % else:
        start_id_nbr_boxes = 27*cid;
    % endif

</%def>

<%def name="z_order_nbr_lengths_args(data_t)" cached="False">
    ${data_t}* d_x, ${data_t}* d_y, ${data_t}* d_z,
    ${data_t}* d_h, ${data_t}* s_x, ${data_t}* s_y,
    ${data_t}* s_z, ${data_t}* s_h,
    ${data_t}3 min, unsigned int num_particles, unsigned long* keys,
    unsigned int* pids_dst, unsigned int* pids_src, unsigned int max_cid_src,
    unsigned int* cids, int* cid_to_idx, int* overflow_cid_to_idx,
    unsigned int* dst_to_src, unsigned int* nbr_lengths, ${data_t} radius_scale2,
    ${data_t} cell_size
</%def>

<%def name="z_order_nbr_lengths_src(data_t, sorted, dst_src)" cached="False">
    ${z_order_nbrs_prep(data_t, sorted, dst_src)}

    unsigned int length = 0;

    ${data_t}4 s;

    #pragma unroll
    for(j=0; j<27; j++)
    {
        idx = nbr_boxes[start_id_nbr_boxes + j];
        if(idx == -1)
            continue;
        key = keys[idx];

        while(idx < num_particles && keys[idx] == key)
        {
<<<<<<< HEAD
            % if sorted:
                pid = idx;
            % else:
                pid = pids_src[idx];
            % endif
            h_j = radius_scale2*s_h[pid]*s_h[pid];
            dist = NORM2(q.x - s_x[pid], q.y - s_y[pid], \
                    q.z - s_z[pid]);
=======
            pid = pids_src[idx];
            s = (${data_t}4)(s_x[pid], s_y[pid], s_z[pid], s_h[pid]);
            h_j = radius_scale2 * s.w * s.w;
            dist = NORM2(q.x - s.x, q.y - s.y, q.z - s.z);
>>>>>>> 8aa80df8
            if(dist < h_i || dist < h_j)
                length++;
            idx++;
        }
    }

    nbr_lengths[qid] = length;

</%def>


<%def name="z_order_nbrs_args(data_t)" cached="False">
    ${data_t}* d_x, ${data_t}* d_y, ${data_t}* d_z,
    ${data_t}* d_h, ${data_t}* s_x, ${data_t}* s_y,
    ${data_t}* s_z, ${data_t}* s_h,
    ${data_t}3 min, unsigned int num_particles, unsigned long* keys,
    unsigned int* pids_dst, unsigned int* pids_src, unsigned int max_cid_src,
    unsigned int* cids, int* cid_to_idx, int* overflow_cid_to_idx,
    unsigned int* dst_to_src, unsigned int* start_indices, unsigned int* nbrs,
    ${data_t} radius_scale2, ${data_t} cell_size
</%def>

<%def name="z_order_nbrs_src(data_t, sorted, dst_src)" cached="False">
    ${z_order_nbrs_prep(data_t, sorted, dst_src)}

    unsigned long start_idx = (unsigned long) start_indices[qid];
    unsigned long curr_idx = 0;

    ${data_t}4 s;

    #pragma unroll
    for(j=0; j<27; j++)
    {
        idx = nbr_boxes[start_id_nbr_boxes + j];
        if(idx == -1)
            continue;
        key = keys[idx];

        while(idx < num_particles && keys[idx] == key)
        {
<<<<<<< HEAD
            % if sorted:
                pid = idx;
            % else:
                pid = pids_src[idx];
            % endif
            h_j = radius_scale2*s_h[pid]*s_h[pid];
            dist = NORM2(q.x - s_x[pid], q.y - s_y[pid], \
                    q.z - s_z[pid]);
=======
            pid = pids_src[idx];
            s = (${data_t}4)(s_x[pid], s_y[pid], s_z[pid], s_h[pid]);
            h_j = radius_scale2 * s.w * s.w;
            dist = NORM2(q.x - s.x, q.y - s.y, q.z - s.z);
>>>>>>> 8aa80df8
            if(dist < h_i || dist < h_j)
            {
                nbrs[start_idx + curr_idx] = pid;
                curr_idx++;
            }
            idx++;
        }
    }

</%def>
<|MERGE_RESOLUTION|>--- conflicted
+++ resolved
@@ -229,21 +229,14 @@
 
         while(idx < num_particles && keys[idx] == key)
         {
-<<<<<<< HEAD
             % if sorted:
                 pid = idx;
             % else:
                 pid = pids_src[idx];
             % endif
-            h_j = radius_scale2*s_h[pid]*s_h[pid];
-            dist = NORM2(q.x - s_x[pid], q.y - s_y[pid], \
-                    q.z - s_z[pid]);
-=======
-            pid = pids_src[idx];
             s = (${data_t}4)(s_x[pid], s_y[pid], s_z[pid], s_h[pid]);
             h_j = radius_scale2 * s.w * s.w;
             dist = NORM2(q.x - s.x, q.y - s.y, q.z - s.z);
->>>>>>> 8aa80df8
             if(dist < h_i || dist < h_j)
                 length++;
             idx++;
@@ -284,21 +277,14 @@
 
         while(idx < num_particles && keys[idx] == key)
         {
-<<<<<<< HEAD
             % if sorted:
                 pid = idx;
             % else:
                 pid = pids_src[idx];
             % endif
-            h_j = radius_scale2*s_h[pid]*s_h[pid];
-            dist = NORM2(q.x - s_x[pid], q.y - s_y[pid], \
-                    q.z - s_z[pid]);
-=======
-            pid = pids_src[idx];
             s = (${data_t}4)(s_x[pid], s_y[pid], s_z[pid], s_h[pid]);
             h_j = radius_scale2 * s.w * s.w;
             dist = NORM2(q.x - s.x, q.y - s.y, q.z - s.z);
->>>>>>> 8aa80df8
             if(dist < h_i || dist < h_j)
             {
                 nbrs[start_idx + curr_idx] = pid;
